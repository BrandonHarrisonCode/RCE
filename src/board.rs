--- conflicted
+++ resolved
@@ -98,11 +98,6 @@
     /// assert!(!board.is_legal_move(ply));
     /// ```
     pub fn is_legal_move(&mut self, ply: Ply) -> Result<Ply, &'static str> {
-        if ply.piece == Kind::King(ply.piece.get_color())
-            && self.is_square_attacked(ply.dest, ply.piece.get_color())
-        {
-            return Err("Move is not valid. The king would be in check.");
-        }
         self.make_move(ply);
         if self.is_in_check(ply.piece.get_color()) {
             self.unmake_move();
@@ -560,27 +555,6 @@
         self.bitboards.get_piece_kind(square)
     }
 
-<<<<<<< HEAD
-    /// Returns a `bool` indicating if the square is attacked by the specified color
-    ///
-    /// # Arguments
-    ///
-    /// * `square` - The square to check for attacks
-    /// * `attacking_color` - The color of the attacking pieces
-    ///
-    /// # Examples
-    /// ```
-    /// let board = BoardBuilder::construct_starting_board().build();
-    /// assert!(!board.is_square_attacked(Square::new("a8"), Color::White));
-    /// assert!(board.is_square_attacked(Square::new("a3"), Color::White));
-    /// ```
-    pub fn is_square_attacked(&self, square: Square, attacking_color: Color) -> bool {
-        let attacks = self.get_attacked_squares(attacking_color);
-
-        let square_pos = Bitboard::from(square);
-
-        !(square_pos & attacks).is_empty()
-=======
     /// Counts the number of pieces of the specified kind
     ///
     /// # Arguments
@@ -592,7 +566,6 @@
     /// * `u32` - The number of pieces of the specified kind.
     pub const fn get_piece_count(&self, kind: Kind) -> u32 {
         self.bitboards.get_piece_count(kind)
->>>>>>> 5385f7a2
     }
 
     /// Returns a boolean representing whether or not the current side is in check
@@ -647,8 +620,6 @@
         attacks
     }
 
-    // position startpos moves b1a3 d7d5 a1b1 b8c6 b1a1 e7e5 g1f3 e5e4 f3g1 f8a3 b2a3 d8f6 a1b1 b7b6 c1b2 c6d4 e2e3 c8g4 d1g4 h7h5 g4d1 f6g5 e3d4 g8h6 b1a1 a7a6 d1c1 g5f5 a1b1 a8a7 g1h3 g7g6 c1d1 b6b5 h3g1 e8d8 d1e2 f5g4 e2g4 h5g4 b1a1 h8e8 g2g3 d8d7 a1b1 h6f5 b1d1 d7c6 d1a1 a7a8 a1c1 c6b7 c1b1 a8d8 e1d1 c7c6 b1c1 a6a5 d1e1 b5b4 a3b4 a5b4 c1a1 b7b6 a1b1 d8a8 f1e2 b6c7 e2g4 a8a2 g4f5 g6f5 e1d1 a2a8 d1c1 e8d8 c2c3 b4b3 c1d1 d8e8 d1e1 f5f4 g3f4 e8h8 e1f1 f7f5 g1e2 c7b6 b2c1 b6c7 b1b3 a8a1 f1e1 h8g8 h2h3 g8g2 e1f1 g2g8 h1g1 a1a8 g1g8 a8g8 c1b2 g8h8 f1g2 c7d6 b2a1 h8g8 e2g3 g8g7 f2f3 d6e6 f3e4 d5e4 b3a3 g7g6 a3a5 e6d7 a5f5 g6g7 f5e5 d7d8 e5e4 d8d7 d2d3 g7g6 a1b2 g6g7 b2c1 g7g6 c1d2 g6g8 d2e1 g8a8 e1f2 a8b8 g3e2 b8g8 g2f1 g8h8 e2g1 h8b8 f1e2 b8b2 e2e1 d7c7 g1f3 b2b1 e1d2 b1a1 c3c4 a1a2 d2e3 c7b6 e4e6 a2a1 f3e5 a1c1 e5c6 c1d1 h3h4 b6c7 d4d5 d1f1 f2g3 f1g1 e3f2 g1a1 e6e7 c7d6 f4f5 d6c5 f2g2 a1b1 e7d7 b1b2 g3f2 b2f2 g2f2 c5b6 f2g1 b6c5 d7b7 c5d6 f5f6 d6c5 f6f7 c5d6
-    // go wtime 18470 btime 26880 winc 2000 binc 2000
     /// Returns a `CastlingStatus` representing whether or not the current `kind` of castling is availiable
     ///
     /// # Arguments
