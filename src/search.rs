mod info;
pub mod limits;
mod move_orderer;

use super::evaluate::Evaluator;
use crate::board::{
    piece::Color,
    transposition_table::{Bounds, TTEntry, TRANSPOSITION_TABLE},
    Board, Ply,
};

use crate::logger::Logger;
use info::Info;
use limits::SearchLimits;
use move_orderer::MoveOrderer;

use std::sync::{
    atomic::{AtomicBool, Ordering},
    Arc,
};
use std::time::Instant;

pub type Depth = u8;
pub type Score = i16;
pub type NodeCount = u64;
pub type Millisecond = u128;

pub const CHECK_TERMINATION: u64 = 0x7FF; // 2.047 nodes

/// The `Search` struct is responsible for performing the actual search on a board.
/// It uses iterdeep with negamax to search the best move for the current player.
/// It also uses a transposition table to store previously evaluated positions.
///
/// # Fields
///
/// * `board` - The current board state.
/// * `evaluator` - The evaluator used to evaluate the board.
/// * `limits` - The search limits.
/// * `best_move` - The best move found by the search.
/// * `running` - A thread-safe boolean that indicates if the search is still running.
///
/// * `depth` - The current depth of the search.
/// * `nodes` - The number of nodes searched.
/// * `movetime` - The time spent searching.
///
/// # Example
/// ```
/// let board = BoardBuilder::construct_starting_board().build();
/// let evaluator = SimpleEvaluator::new();
/// let mut search = Search::new(&board, &evaluator, None);
///
/// search.search(Some(3));
/// let best_move = search.get_best_move();
/// assert!(best_move.is_some());
/// ```
pub struct Search {
    pub running: Arc<AtomicBool>,
    board: Board,
    original_board: Board,
    limits: SearchLimits,

    info: Info,
}

impl Logger for Search {}

impl Search {
    /// Creates a new `Search` instance with the given board and evaluator.
    ///
    /// # Arguments
    ///
    /// * `board` - The current board state.
    /// * `evaluator` - The evaluator used to evaluate the board.
    /// * `limits` - The search limits.
    ///
    /// # Returns
    ///
    /// * `Search` - A new `Search` instance.
    ///
    /// # Example
    /// ```
    /// let board = BoardBuilder::construct_starting_board().build();
    /// let search = Search::new(&board, None);
    /// ```
    pub fn new(board: &Board, limits: Option<SearchLimits>) -> Self {
        Self {
            board: board.clone(),
            original_board: board.clone(),
            limits: limits.unwrap_or_default(),
            running: Arc::new(AtomicBool::new(true)),

            info: Info::new(),
        }
    }

    /// Initializes the search and returns the best move found
    ///
    /// # Arguments
    ///
    /// * `depth` - An optional `usize` that determines the depth of the search
    ///
    /// # Returns
    ///
    /// * `Ply` - The best move found by the search
    ///
    /// # Example
    /// ```
    /// let board = BoardBuilder::construct_starting_board().build();
    /// let evaluator = SimpleEvaluator::new();
    /// let mut search = Search::new(&board, &evaluator, None);
    /// ```
    pub fn search(&mut self, evaluator: &impl Evaluator, max_depth: Option<Depth>) {
        // Uses a heuristic to determine the maximum time to spend on a move
        self.start();

        self.limits.time_management_timer = match self.board.current_turn {
            Color::White => {
                self.limits.white_time.unwrap_or(0) / 20
                    + self.limits.white_increment.unwrap_or(0) / 2
            }
            .into(),
            Color::Black => {
                self.limits.black_time.unwrap_or(0) / 20
                    + self.limits.black_increment.unwrap_or(0) / 2
            }
            .into(),
        };

        self.iter_deep(evaluator, max_depth);

        self.stop();
    }

    /// Iterates through the search at increasing depths until the search is stopped or the maximum depth is reached
    /// or the movetime limit is exceeded
    ///
    /// # Arguments
    ///
    /// * `max_depth` - An optional `usize` that determines the maximum depth to search to
    ///
    /// # Example
    /// ```
    /// let board = BoardBuilder::construct_starting_board().build();
    /// let evaluator = SimpleEvaluator::new();
    /// let mut search = Search::new(&board, &evaluator, None);
    /// search.iter_deep(Some(3));
    /// ```
    fn iter_deep(&mut self, evaluator: &impl Evaluator, max_depth: Option<Depth>) {
        let start = Instant::now();
        for depth in 1..=max_depth.unwrap_or(Depth::MAX) {
            self.alpha_beta_start(evaluator, depth, start);

            if !self.is_running() || self.limits_exceeded(start) {
                break;
            }

            let pv = self.get_pv(depth);
            self.log_uci_info(depth, Some(start.elapsed().as_millis()), &pv);
        }

        self.log(format!("bestmove {}", self.info.best_move.unwrap()).as_str());
    }

    /// Initializes the alpha-beta search and returns the best move found
    ///
    /// # Arguments
    ///
    /// * `depth` - A `usize` that determines the depth of the search
    ///
    /// # Returns
    ///
    /// * `Ply` - The best move found by the search
    ///
    /// # Example
    /// ```
    /// let board = BoardBuilder::construct_starting_board().build();
    /// let evaluator = SimpleEvaluator::new();
    /// let mut search = Search::new(&board, &evaluator, None);
    /// let best_move = search.alpha_beta_start(3);
    /// ```
    fn alpha_beta_start(
        &mut self,
        evaluator: &impl Evaluator,
        depth: Depth,
        start: Instant,
    ) -> Ply {
        let moves = self.board.get_all_moves();
        if moves.is_empty() {
            return Ply::default();
        }

        let mut total_legal_moves = 0;
        let mut alpha = i16::MIN;
        let beta = i16::MAX;
        let mut best_ply = moves[0];
        let mut pvs = false;
        let killers = self.info.killers[usize::from(self.info.depth)];
        for mv in MoveOrderer::new(&moves, self.board.zkey, &killers) {
            if self.board.is_legal_move(mv).is_err() {
                continue; // Skip illegal moves
            }
            total_legal_moves += 1;

            self.board.make_move(mv);
            self.info.nodes += 1;

            let mut score;
            self.info.depth += 1;
            if pvs {
                score = self
                    .alpha_beta(
                        evaluator,
                        alpha.saturating_neg() - 1,
                        alpha.saturating_neg(),
                        depth - 1,
                        start,
                    )
                    .saturating_neg();
                // Principal variation search failed, the score is different then our bounds
                if alpha < score && score < beta {
                    score = self
                        .alpha_beta(
                            evaluator,
                            beta.saturating_neg(),
                            alpha.saturating_neg(),
                            depth - 1,
                            start,
                        )
                        .saturating_neg();
                }
            } else {
                score = self
                    .alpha_beta(
                        evaluator,
                        beta.saturating_neg(),
                        alpha.saturating_neg(),
                        depth - 1,
                        start,
                    )
                    .saturating_neg();
            }
            self.info.depth -= 1;

            if !self.is_running() || self.limits_exceeded(start) {
                // Don't throw out a partial search just because the current move was not searched
                if self.info.best_score.is_some_and(|s| alpha > s) {
                    self.info.best_score = Some(alpha);
                    self.info.best_move = Some(best_ply);
                }
                return best_ply;
            }

            if score > alpha {
                alpha = score;
                best_ply = mv;
                pvs = true;
            }
            self.board.unmake_move();
        }

        if total_legal_moves == 0 {
            return Ply::default();
        }

        // Don't save incomplete searches
        if self.is_running() && !self.limits_exceeded(start) {
            TRANSPOSITION_TABLE
                .write()
                .expect("Transposition table is poisoned! Unable to write new entry.")
                .insert(
                    self.board.zkey,
                    TTEntry {
                        score: alpha,
                        depth,
                        bound: Bounds::Exact,
                        best_ply,
                    },
                );

            self.info.best_score = Some(alpha);
            self.info.best_move = Some(best_ply);
        }

        best_ply
    }

    /// The alpha-beta search algorithm
    ///
    /// # Arguments
    ///
    /// * `alpha` - The best value for the maximizing player found so far
    /// * `beta` - The best value for the minimizing player found so far
    /// * `depthleft` - The depth left to search
    ///
    /// # Returns
    ///
    /// * `Score` - The score of the "best" position
    ///
    /// # Example
    /// ```
    /// let board = BoardBuilder::construct_starting_board().build();
    /// let evaluator = SimpleEvaluator::new();
    /// let mut search = Search::new(&board, &evaluator, None);
    /// let score = search.alpha_beta(Score::MIN, Score::MAX, 3);
    /// ```
    #[allow(clippy::too_many_lines)]
    fn alpha_beta(
        &mut self,
        evaluator: &impl Evaluator,
        alpha_start: Score,
        beta_start: Score,
        mut depth: Depth,
        start: Instant,
    ) -> Score {
        if self.info.nodes & CHECK_TERMINATION == 0
            && (!self.is_running() || self.limits_exceeded(start))
        {
            return 0;
        }

        let mut alpha = alpha_start;
        let mut beta = beta_start;

        if self.board.get_halfmove_clock() >= 100 {
            return 0; // Draw by fifty-move rule
        }

        if self.board.position_reached(self.board.zkey) {
            return 0; // Avoid threefold repetition at first repeitition
        }

        // Check if we have more information in the TTable than we have already reached in this search
        if let Some(entry) = TRANSPOSITION_TABLE
            .read()
            .expect("Transposition table is poisoned! Unable to read entry.")
            .get(&self.board.zkey)
        {
            if entry.depth >= depth {
                match entry.bound {
                    Bounds::Exact => return entry.score,
                    Bounds::Lower => alpha = alpha.max(entry.score),
                    Bounds::Upper => beta = beta.min(entry.score),
                }

                if alpha >= beta {
                    return entry.score;
                }
            }
        }

        // Get out of check before entering quiescence
        if self.board.is_in_check(self.board.current_turn) {
            // Since this is called from alpha_beta_start, depth will always be at least (Depth::MAX - 1).
            // However, if we add more extensions, we need to be concerned with overflow in the future.
            depth += 1;
        }

        if depth == 0 {
            return self.quiescence(evaluator, alpha, beta, start);
        }

        let moves = self.board.get_all_moves();
        let mut total_legal_moves = 0;

        let mut best_ply = moves[0];
        let mut pvs = false;
        let killers = self.info.killers[usize::from(self.info.depth)];
        for mv in MoveOrderer::new(&moves, self.board.zkey, &killers) {
            if self.board.is_legal_move(mv).is_err() {
                continue; // Skip illegal moves
            }
            total_legal_moves += 1;

            self.board.make_move(mv);
            self.info.nodes += 1;

            let mut score;
            self.info.depth += 1;
            self.info.seldepth = self.info.seldepth.max(self.info.depth);
            if pvs {
                score = self
                    .alpha_beta(
                        evaluator,
                        alpha.saturating_neg() - 1,
                        alpha.saturating_neg(),
                        depth - 1,
                        start,
                    )
                    .saturating_neg();
                // Principal variation search failed, the score is different then our bounds
                if alpha < score && score < beta {
                    score = self
                        .alpha_beta(
                            evaluator,
                            beta.saturating_neg(),
                            alpha.saturating_neg(),
                            depth - 1,
                            start,
                        )
                        .saturating_neg();
                }
            } else {
                score = self
                    .alpha_beta(
                        evaluator,
                        beta.saturating_neg(),
                        alpha.saturating_neg(),
                        depth - 1,
                        start,
                    )
                    .saturating_neg();
            }
            self.info.depth -= 1;

            self.board.unmake_move();

            // Move is too good, opponent will not allow the game to reach this position
            if score >= beta {
                TRANSPOSITION_TABLE
                    .write()
                    .expect("Transposition table is poisoned! Unable to write new entry.")
                    .insert(
                        self.board.zkey,
                        TTEntry {
                            score,
                            depth,
                            bound: Bounds::Lower,
                            best_ply: mv,
                        },
                    );

                self.store_killers(mv);

                return beta;
            }

            // New best move
            if score > alpha {
                alpha = score;
                best_ply = mv;
                pvs = true;
            }
        }

        if total_legal_moves == 0 {
            if self.board.is_in_check(self.board.current_turn) {
                return Score::MIN + i16::from(self.info.depth); // Checkmate (with tiebreaker being shortest depth)
            }
            return 0; // Stalemate
        }

        TRANSPOSITION_TABLE
            .write()
            .expect("Transposition table is poisoned! Unable to write new entry.")
            .insert(
                self.board.zkey,
                TTEntry {
                    score: alpha,
                    depth,
                    bound: if alpha <= alpha_start {
                        Bounds::Upper
                    } else {
                        Bounds::Exact
                    },
                    best_ply,
                },
            );

        alpha
    }

    fn quiescence(
        &mut self,
        evaluator: &impl Evaluator,
        alpha_start: Score,
        beta_start: Score,
        start: Instant,
    ) -> Score {
        if self.info.nodes & CHECK_TERMINATION == 0
            && (!self.is_running() || self.limits_exceeded(start))
        {
            return 0;
        }

        let mut alpha = alpha_start;
        let beta = beta_start;

        let score = evaluator.evaluate(&mut self.board);
        if score >= beta {
            return beta; // No need to search any further, beta cutoff
        }

        if score > alpha {
            alpha = score; // New best move
        }

        // We don't check for fifty move rule or three-fold because every move in quiescence is a capture

        let moves: Vec<Ply> = self.board.get_filtered_moves(Ply::is_capture);

        let killers = self.info.killers[usize::from(self.info.depth)];
        for mv in MoveOrderer::new(&moves, self.board.zkey, &killers) {
            if self.board.is_legal_move(mv).is_err() {
                continue; // Skip illegal moves
            }

            self.board.make_move(mv);
            self.info.nodes += 1;

            self.info.depth += 1;
            self.info.seldepth = self.info.seldepth.max(self.info.depth);
            let score = self
                .quiescence(
                    evaluator,
                    beta.saturating_neg(),
                    alpha.saturating_neg(),
                    start,
                )
                .saturating_neg();
            self.info.depth -= 1;

            self.board.unmake_move();

            // Move is too good, opponent will not allow the game to reach this position
            if score >= beta {
                return beta;
            }

            if score > alpha {
                alpha = score;
            }
        }

        alpha
    }

    /// Checks if the search has exceeded any of the limits
    ///
    /// # Returns
    ///
    /// * `bool` - A boolean determining if the search has exceeded any of the limits
    ///
    /// # Example
    /// ```
    /// let board = BoardBuilder::construct_starting_board().build();
    /// let evaluator = SimpleEvaluator::new();
    /// let mut search = Search::new(&board, &evaluator, None);
    /// let limits_exceeded = search.check_limits();
    /// ```
    fn limits_exceeded(&self, start: Instant) -> bool {
        if self.info.depth == Depth::MAX {
            self.stop();
            return true;
        }
        if let Some(nodes) = self.limits.nodes {
            if self.info.nodes >= nodes {
                self.stop();
                return true;
            }
        }
<<<<<<< HEAD
=======
        if let Some(depth) = self.limits.depth {
            if self.info.depth >= depth {
                self.stop();
                return true;
            }
        }
>>>>>>> 455919ff
        if let Some(movetime) = self.limits.movetime {
            if start.elapsed().as_millis() >= movetime {
                self.stop();
                return true;
            }
        }

        let duration = start.elapsed();
        let time_elapsed_in_ms = duration.as_millis();
        if time_elapsed_in_ms >= self.limits.movetime.unwrap_or(Millisecond::MAX)
            || ([
                self.limits.white_time,
                self.limits.white_increment,
                self.limits.black_time,
                self.limits.black_increment,
            ]
            .iter()
            .any(Option::is_some)
                && time_elapsed_in_ms
                    >= self
                        .limits
                        .time_management_timer
                        .unwrap_or(Millisecond::MAX))
        {
            self.stop();
            return true;
        }

        false
    }

    /// Logs the UCI output
    ///
    /// # Arguments
    ///
    /// * `depth` - The depth of the search
    /// * `time_elapsed_in_ms` - The time elapsed in milliseconds
    /// * `best_value` - The best value found by the search
    /// * `best_ply` - The best move found by the search
    ///
    /// # Example
    /// ```
    /// let board = BoardBuilder::construct_starting_board().build();
    /// let evaluator = SimpleEvaluator::new();
    /// let mut search = Search::new(&board, &evaluator, None);
    /// search.log_uci(3, 1000, 0, Ply::new(0, 0, 0, 0));
    /// ```
    #[allow(clippy::cast_possible_truncation)]
    fn log_uci_info(&self, depth: Depth, time_elapsed_in_ms: Option<Millisecond>, pv: &[Ply]) {
        let depth_str = match self.info.seldepth {
            0 => format!("depth {depth}"),
            _ => format!("depth {depth} seldepth {}", self.info.seldepth),
        };

        let score_str = match self.info.best_score {
            Some(score) if score <= Score::MIN + Score::from(Depth::MAX) + 1 => {
                format!("score mate -{}", pv.len().div_ceil(2))
            }
            Some(score) if score >= Score::MAX - Score::from(Depth::MAX) => {
                format!("score mate {}", pv.len().div_ceil(2))
            }
            Some(score) => format!("score cp {score}"),
            _ => String::new(),
        };

        let time_str = match time_elapsed_in_ms {
            Some(time) if time > 0 => format!("time {time}"),
            _ => String::new(),
        };
        let node_str = format!("nodes {}", self.info.nodes);
        let nps_str = match time_elapsed_in_ms {
            Some(time) if time > 0 => {
                format!("nps {}", (self.info.nodes * 1000) / (time as u64))
            }
            _ => String::new(),
        };
        let pv_notation: Vec<String> = pv.iter().map(std::string::ToString::to_string).collect();
        let pv_string = pv_notation.join(" ");

        self.log(
            format!("info {depth_str} {node_str} {time_str} {nps_str} {score_str} pv {pv_string}")
                .as_str(),
        );
    }

    /// Stores the killer moves for the current depth
    ///
    /// # Arguments
    ///
    /// * `ply` - The move to store as a killer move
    fn store_killers(&mut self, ply: Ply) {
        if ply.is_capture() || ply.is_promotion() {
            return; // A killer move is a quiet move, we're already considering captures and promotions first
        }

        if self.info.killers[usize::from(self.info.depth)][0] != Some(ply) {
            self.info.killers[usize::from(self.info.depth)][1] =
                self.info.killers[usize::from(self.info.depth)][0];
            self.info.killers[usize::from(self.info.depth)][0] = Some(ply);
        }
    }

    /// Returns the principal variation (PV) of the search.
    /// The principal variation is the best line of play found by the search.
    /// The PV is generated out to the maximum length sepcified, or earlier if the transposition table does not hold any more records
    ///
    /// # Arguments
    ///
    /// * `length` - The maximum length of the PV to return.
    ///
    /// # Returns
    ///
    /// * `Vec<Ply>` - A vector of `Ply` representing the best line of play found by the search.
    ///
    /// # Example
    /// ```
    /// let board = BoardBuilder::construct_starting_board().build();
    /// let evaluator = SimpleEvaluator::new();
    /// let mut search = Search::new(&board, &evaluator, None);
    /// search.search(Some(3));
    /// let pv = search.get_pv(3);
    /// assert_eq!(pv.len(), 3);
    /// ```
    fn get_pv(&mut self, length: Depth) -> Vec<Ply> {
        let mut plys = Vec::new();
        let tt = TRANSPOSITION_TABLE
            .read()
            .expect("Transposition table is poisoned! Unable to read entry.");
        let original_zkey = self.original_board.zkey;

        for _ in 0..length {
            if let Some(entry) = tt.get(&self.original_board.zkey) {
                let best_ply = entry.best_ply;
                if self.original_board.is_legal_move(best_ply).is_err() {
                    break;
                }
                plys.push(best_ply);
                self.original_board.make_move(best_ply);
            } else {
                break;
            }
        }

        for _ in &plys {
            self.original_board.unmake_move();
        }

        assert!(
            self.original_board.zkey == original_zkey,
            "The original board has been modified!",
        );

        plys
    }

    /// Returns the number of nodes searched.
    ///
    /// # Returns
    ///
    /// * `u64` - The number of nodes searched.
    ///
    /// # Example
    /// ```
    /// let board = BoardBuilder::construct_starting_board().build();
    /// let evaluator = SimpleEvaluator::new();
    /// let mut search = Search::new(&board, &evaluator, None);
    /// let nodes = search.get_nodes();
    /// ```
    pub const fn get_nodes(&self) -> NodeCount {
        self.info.nodes
    }

    /// Sets the `AtomicBool` that is used to determine if the search should continue to true
    /// Normally called by the search function.
    ///
    /// # Example
    /// ```
    /// let board = BoardBuilder::construct_starting_board().build();
    /// let evaluator = SimpleEvaluator::new();
    /// let mut search = Search::new(&board, &evaluator, None);
    /// search.stop();
    /// assert_eq!(search.is_running(), false);
    /// search.start();
    /// assert_eq!(search.is_running(), true);
    /// ```
    fn start(&self) {
        self.running.store(true, Ordering::Relaxed);
    }

    /// Sets the `AtomicBool` that is used to determine if the search should continue to false
    /// The search will wrap up as soon as possible and stop.
    ///
    /// # Example
    /// ```
    /// let board = BoardBuilder::construct_starting_board().build();
    /// let evaluator = SimpleEvaluator::new();
    /// let mut search = Search::new(&board, &evaluator, None);
    /// search.stop();
    /// assert_eq!(search.is_running(), false);
    /// ```
    pub fn stop(&self) {
        self.running.store(false, Ordering::Relaxed);
    }

    /// Returns a boolean determining if the search is still running
    ///
    /// # Returns
    ///
    /// * `bool` - A boolean determining if the search is still running
    ///
    /// # Example
    /// ```
    /// let board = BoardBuilder::construct_starting_board().build();
    /// let evaluator = SimpleEvaluator::new();
    /// let mut search = Search::new(&board, &evaluator, None);
    /// let running = search.check_running();
    /// ```
    pub fn is_running(&self) -> bool {
        self.running.load(Ordering::Relaxed)
    }
}

////////////////////////////////////////////////////////////////////////////////

#[cfg(test)]
mod tests {
    extern crate test;

    use super::*;
    use crate::board::BoardBuilder;
    use crate::evaluate::simple_evaluator::SimpleEvaluator;
    use test::Bencher;

    #[test]
    fn test_log_uci() {
        let board = BoardBuilder::construct_starting_board().build();
        let search = Search::new(&board, None);
        search.log_uci_info(3, Some(20000), &[Ply::default()]);
    }

    #[test]
    fn test_check_limits() {
        let board = BoardBuilder::construct_starting_board().build();
        let start = Instant::now();
        let mut search = Search::new(&board, None);
        assert!(!search.limits_exceeded(start));
        search.limits.nodes = Some(100);
        assert!(!search.limits_exceeded(start));
        search.info.nodes = 100;
        assert!(search.limits_exceeded(start));
        search.limits.nodes = None;
        search.limits.movetime = Some(1000);
        assert!(!search.limits_exceeded(start));
    }

    #[test]
    fn test_search_no_legal_moves() {
        let board = Board::from_fen("4r2k/p2q1RQb/1p5p/2ppP3/3P4/2P5/P1P1B1PP/5RK1 b - - 0 22");
        let mut search = Search::new(&board, None);
        let best_move = search.alpha_beta_start(&SimpleEvaluator, 5, Instant::now());
        assert_eq!(best_move, Ply::default());
    }

    /// Designed to catch bug where we access the killer table set on a previous search out of bounds because we're searching to max depth
    #[test]
    fn test_mate_in_2() {
        let mut board = Board::from_fen("8/1R6/2N2P2/2kP4/2P4P/3P4/8/6K1 w - - 1 94");
        let mut search = Search::new(&board, None);
        search.search(&SimpleEvaluator, Some(6));
        let search_move = search
            .info
            .best_move
            .expect("No best move found during search!");
        let best_move = board
            .find_move("f6f7")
            .expect("Move not found in legal moves!");

        assert_eq!(search_move, best_move);
        board.make_move(best_move);

        let best_move = board
            .find_move("c5d6")
            .expect("Move not found in legal moves!");
        board.make_move(best_move);

        let best_move_queen = board
            .find_move("f7f8q")
            .expect("Move not found in legal moves!");

        let best_move_bishop = board
            .find_move("f7f8b")
            .expect("Move not found in legal moves!");

        search = Search::new(&board, None);
        search.search(&SimpleEvaluator, Some(Depth::MAX));
        let search_move = search
            .info
            .best_move
            .expect("No best move found during search!");
        assert!(
            search_move == best_move_queen || search_move == best_move_bishop,
            "Search found {search_move} was the best move, but the best move was {best_move_queen} or {best_move_bishop}"
        );
    }

    #[test]
    fn test_alpha_beta() {
        let board = BoardBuilder::construct_starting_board().build();
        let mut search = Search::new(&board, None);
        let score = search.alpha_beta(&SimpleEvaluator, Score::MIN, Score::MAX, 4, Instant::now());
        assert_eq!(score, 0)
    }

    #[test]
    #[ignore]
    fn test_search_deep() {
        let board =
            Board::from_fen("2kr3r/ppp1qpp1/2n1b1n1/4p2p/4N3/1BNPP2P/PPP3PK/R2Q1R2 w - - 1 15");
        let mut search = Search::new(&board, None);
        search.iter_deep(&SimpleEvaluator, Some(10));
    }

    #[bench]
    fn bench_search_depth_3(bencher: &mut Bencher) {
        bencher.iter(|| {
            Search::new(&BoardBuilder::construct_starting_board().build(), None)
                .search(&SimpleEvaluator, Some(3));
            TRANSPOSITION_TABLE
                .write()
                .expect("Transposition table is poisoned! Unable to write new entry.")
                .clear();
        });
    }

    #[bench]
    fn bench_search_depth_4(bencher: &mut Bencher) {
        bencher.iter(|| {
            Search::new(&BoardBuilder::construct_starting_board().build(), None)
                .search(&SimpleEvaluator, Some(4));
            TRANSPOSITION_TABLE
                .write()
                .expect("Transposition table is poisoned! Unable to write new entry.")
                .clear();
        });
    }

    #[bench]
    fn bench_search_depth_5(bencher: &mut Bencher) {
        bencher.iter(|| {
            Search::new(&BoardBuilder::construct_starting_board().build(), None)
                .search(&SimpleEvaluator, Some(5));
            TRANSPOSITION_TABLE
                .write()
                .expect("Transposition table is poisoned! Unable to write new entry.")
                .clear();
        });
    }

    #[bench]
    fn bench_search_depth_6(bencher: &mut Bencher) {
        bencher.iter(|| {
            Search::new(&BoardBuilder::construct_starting_board().build(), None)
                .search(&SimpleEvaluator, Some(6));
            TRANSPOSITION_TABLE
                .write()
                .expect("Transposition table is poisoned! Unable to write new entry.")
                .clear();
        });
    }
}<|MERGE_RESOLUTION|>--- conflicted
+++ resolved
@@ -558,15 +558,6 @@
                 return true;
             }
         }
-<<<<<<< HEAD
-=======
-        if let Some(depth) = self.limits.depth {
-            if self.info.depth >= depth {
-                self.stop();
-                return true;
-            }
-        }
->>>>>>> 455919ff
         if let Some(movetime) = self.limits.movetime {
             if start.elapsed().as_millis() >= movetime {
                 self.stop();
