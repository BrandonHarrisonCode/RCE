use crate::board::Ply;

use super::{Depth, Score};

pub const MAX_KILLERS: usize = 2;
pub type KillerList = [[Option<Ply>; MAX_KILLERS]; Depth::MAX as usize + 1];

/// Information about the search process.
/// Usually displayed in the uci `info` log.
///
/// # Fields
///
/// - `best_move`: The best move found so far.
/// - `depth`: The current search depth.
/// - `nodes`: The number of nodes searched.
/// - `movetime`: The time taken for the search.
///
/// # Example
///
/// ```
/// use crate::search::info::Info;
/// use crate::search::Ply;
/// use crate::search::Depth;
///
/// let info = Info {
///   best_move: Some(Ply::default()),
///   depth: Depth::new(5),
///   nodes: 1000,
///   movetime: 200,
/// };
///
/// println!("Best move: {:?}", info.best_move);
/// ```
pub struct Info {
    pub best_move: Option<Ply>,
    pub best_score: Option<Score>,
    pub nodes: u64,
    pub depth: Depth,
    pub seldepth: Depth,
    pub killers: KillerList,
}

impl Info {
    /// Creates a new `Info` instance with default values.
    pub const fn new() -> Self {
        Self {
            best_move: None,
            best_score: None,
            nodes: 0,
            depth: 0,
<<<<<<< HEAD
            seldepth: 0,
            killers: [[None; MAX_KILLERS]; Depth::MAX as usize],
=======
            killers: [[None; MAX_KILLERS]; Depth::MAX as usize + 1],
>>>>>>> ba48f9b5
        }
    }
}<|MERGE_RESOLUTION|>--- conflicted
+++ resolved
@@ -48,12 +48,8 @@
             best_score: None,
             nodes: 0,
             depth: 0,
-<<<<<<< HEAD
             seldepth: 0,
-            killers: [[None; MAX_KILLERS]; Depth::MAX as usize],
-=======
             killers: [[None; MAX_KILLERS]; Depth::MAX as usize + 1],
->>>>>>> ba48f9b5
         }
     }
 }